--- conflicted
+++ resolved
@@ -46,15 +46,9 @@
 #
 
 build_library() {
-<<<<<<< HEAD
   xcb "Build Library [$1] [$2]" build \
     -scheme "$1" \
     -sdk "$2" \
-=======
-  xcb "Build Library [$1]" \
-    build -scheme SPTDataLoader \
-    -sdk "$1" \
->>>>>>> c1b6127e
     -configuration Release \
     -derivedDataPath "$DERIVED_DATA_COMMON"
 }
@@ -135,7 +129,6 @@
 }
 
 create_sim dataloader-tester-ios iOS com.apple.CoreSimulator.SimDeviceType.iPhone-8
-create_sim dataloaderswift-tester-ios iOS com.apple.CoreSimulator.SimDeviceType.iPhone-8
 
 xcb "Run tests for iOS" test \
   -scheme "ALL_TESTS" \
@@ -144,7 +137,6 @@
   -derivedDataPath "$DERIVED_DATA_TEST/ios"
 
 create_sim dataloader-tester-tvos tvOS com.apple.CoreSimulator.SimDeviceType.Apple-TV-1080p
-create_sim dataloaderswift-tester-tvos tvOS com.apple.CoreSimulator.SimDeviceType.Apple-TV-1080p
 
 xcb "Run tests for tvOS" test \
   -scheme "ALL_TESTS" \
